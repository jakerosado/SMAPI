--- conflicted
+++ resolved
@@ -1,217 +1,114 @@
-<<<<<<< HEAD
-﻿<?xml version="1.0" encoding="utf-8"?>
-<Project ToolsVersion="12.0" DefaultTargets="Build" xmlns="http://schemas.microsoft.com/developer/msbuild/2003">
-  <Import Project="$(MSBuildExtensionsPath)\$(MSBuildToolsVersion)\Microsoft.Common.props" Condition="Exists('$(MSBuildExtensionsPath)\$(MSBuildToolsVersion)\Microsoft.Common.props')" />
-  <PropertyGroup>
-    <Configuration Condition=" '$(Configuration)' == '' ">Debug</Configuration>
-    <Platform Condition=" '$(Platform)' == '' ">AnyCPU</Platform>
-    <ProjectGuid>{F1A573B0-F436-472C-AE29-0B91EA6B9F8F}</ProjectGuid>
-    <OutputType>Exe</OutputType>
-    <AppDesignerFolder>Properties</AppDesignerFolder>
-    <RootNamespace>StardewModdingAPI</RootNamespace>
-    <AssemblyName>StardewModdingAPI</AssemblyName>
-    <TargetFrameworkVersion>v4.5</TargetFrameworkVersion>
-    <FileAlignment>512</FileAlignment>
-    <SccProjectName>SAK</SccProjectName>
-    <SccLocalPath>SAK</SccLocalPath>
-    <SccAuxPath>SAK</SccAuxPath>
-    <SccProvider>SAK</SccProvider>
-  </PropertyGroup>
-  <PropertyGroup Condition=" '$(Configuration)|$(Platform)' == 'Debug|AnyCPU' ">
-    <PlatformTarget>AnyCPU</PlatformTarget>
-    <DebugSymbols>true</DebugSymbols>
-    <DebugType>full</DebugType>
-    <Optimize>false</Optimize>
-    <OutputPath>bin\Debug\</OutputPath>
-    <DefineConstants>DEBUG;TRACE</DefineConstants>
-    <ErrorReport>prompt</ErrorReport>
-    <WarningLevel>4</WarningLevel>
-  </PropertyGroup>
-  <PropertyGroup Condition=" '$(Configuration)|$(Platform)' == 'Release|AnyCPU' ">
-    <PlatformTarget>AnyCPU</PlatformTarget>
-    <DebugType>pdbonly</DebugType>
-    <Optimize>true</Optimize>
-    <OutputPath>bin\Release\</OutputPath>
-    <DefineConstants>TRACE</DefineConstants>
-    <ErrorReport>prompt</ErrorReport>
-    <WarningLevel>4</WarningLevel>
-  </PropertyGroup>
-  <PropertyGroup Condition="'$(Configuration)|$(Platform)' == 'Debug|x86'">
-    <PlatformTarget>x86</PlatformTarget>
-    <OutputPath>bin\x86\Debug\</OutputPath>
-  </PropertyGroup>
-  <PropertyGroup Condition="'$(Configuration)|$(Platform)' == 'Release|x86'">
-    <PlatformTarget>x86</PlatformTarget>
-    <OutputPath>bin\x86\Release\</OutputPath>
-  </PropertyGroup>
-  <PropertyGroup>
-    <ApplicationIcon>icon.ico</ApplicationIcon>
-  </PropertyGroup>
-  <ItemGroup>
-    <Reference Include="Microsoft.Xna.Framework, Version=4.0.0.0, Culture=neutral, PublicKeyToken=842cf8be1de50553, processorArchitecture=x86" />
-    <Reference Include="Microsoft.Xna.Framework.Game, Version=4.0.0.0, Culture=neutral, PublicKeyToken=842cf8be1de50553, processorArchitecture=x86" />
-    <Reference Include="Microsoft.Xna.Framework.Graphics, Version=4.0.0.0, Culture=neutral, PublicKeyToken=842cf8be1de50553, processorArchitecture=x86" />
-    <Reference Include="Microsoft.Xna.Framework.Xact, Version=4.0.0.0, Culture=neutral, PublicKeyToken=842cf8be1de50553, processorArchitecture=x86" />
-    <Reference Include="Stardew Valley, Version=1.0.5900.38427, Culture=neutral, processorArchitecture=x86">
-      <SpecificVersion>False</SpecificVersion>
-      <HintPath>..\..\..\..\Games\SteamLibrary\steamapps\common\Stardew Valley\Stardew Valley.exe</HintPath>
-      <EmbedInteropTypes>False</EmbedInteropTypes>
-      <Private>False</Private>
-    </Reference>
-    <Reference Include="System" />
-    <Reference Include="System.Core" />
-    <Reference Include="System.Drawing" />
-    <Reference Include="System.Windows.Forms" />
-    <Reference Include="System.Xml.Linq" />
-    <Reference Include="System.Data.DataSetExtensions" />
-    <Reference Include="Microsoft.CSharp" />
-    <Reference Include="System.Data" />
-    <Reference Include="System.Xml" />
-    <Reference Include="xTile, Version=2.0.4.0, Culture=neutral, processorArchitecture=x86">
-      <SpecificVersion>False</SpecificVersion>
-      <HintPath>..\..\..\..\Games\SteamLibrary\steamapps\common\Stardew Valley\xTile.dll</HintPath>
-      <Private>False</Private>
-    </Reference>
-  </ItemGroup>
-  <ItemGroup>
-    <Compile Include="Command.cs" />
-    <Compile Include="EventArgs.cs" />
-    <Compile Include="Events.cs" />
-    <Compile Include="Extensions.cs" />
-    <Compile Include="Inheritance\Menus\SBobberBar.cs" />
-    <Compile Include="Inheritance\Menus\SGameMenu.cs" />
-    <Compile Include="Inheritance\Menus\SInventoryPage.cs" />
-    <Compile Include="Inheritance\Minigames\SMinigameBase.cs" />
-    <Compile Include="Inheritance\SGameLocation.cs" />
-    <Compile Include="Inheritance\SObject.cs" />
-    <Compile Include="Mod.cs" />
-    <Compile Include="ModItem.cs" />
-    <Compile Include="Program.cs" />
-    <Compile Include="Properties\AssemblyInfo.cs" />
-    <Compile Include="Inheritance\SGame.cs" />
-  </ItemGroup>
-  <ItemGroup>
-    <None Include="App.config" />
-  </ItemGroup>
-  <ItemGroup>
-    <Content Include="icon.ico" />
-    <Content Include="steam_appid.txt">
-      <CopyToOutputDirectory>PreserveNewest</CopyToOutputDirectory>
-    </Content>
-  </ItemGroup>
-  <Import Project="$(MSBuildToolsPath)\Microsoft.CSharp.targets" />
-  <PropertyGroup>
-    <PostBuildEvent>copy /y "$(SolutionDir)$(ProjectName)\$(OutDir)StardewModdingAPI.exe" "$(SolutionDir)Release\"</PostBuildEvent>
-  </PropertyGroup>
-=======
-﻿<?xml version="1.0" encoding="utf-8"?>
-<Project ToolsVersion="12.0" DefaultTargets="Build" xmlns="http://schemas.microsoft.com/developer/msbuild/2003">
-  <Import Project="$(MSBuildExtensionsPath)\$(MSBuildToolsVersion)\Microsoft.Common.props" Condition="Exists('$(MSBuildExtensionsPath)\$(MSBuildToolsVersion)\Microsoft.Common.props')" />
-  <PropertyGroup>
-    <Configuration Condition=" '$(Configuration)' == '' ">Debug</Configuration>
-    <Platform Condition=" '$(Platform)' == '' ">AnyCPU</Platform>
-    <ProjectGuid>{F1A573B0-F436-472C-AE29-0B91EA6B9F8F}</ProjectGuid>
-    <OutputType>Exe</OutputType>
-    <AppDesignerFolder>Properties</AppDesignerFolder>
-    <RootNamespace>StardewModdingAPI</RootNamespace>
-    <AssemblyName>StardewModdingAPI</AssemblyName>
-    <TargetFrameworkVersion>v4.5</TargetFrameworkVersion>
-    <FileAlignment>512</FileAlignment>
-    <SccProjectName>SAK</SccProjectName>
-    <SccLocalPath>SAK</SccLocalPath>
-    <SccAuxPath>SAK</SccAuxPath>
-    <SccProvider>SAK</SccProvider>
-  </PropertyGroup>
-  <PropertyGroup Condition=" '$(Configuration)|$(Platform)' == 'Debug|AnyCPU' ">
-    <PlatformTarget>AnyCPU</PlatformTarget>
-    <DebugSymbols>true</DebugSymbols>
-    <DebugType>full</DebugType>
-    <Optimize>false</Optimize>
-    <OutputPath>bin\Debug\</OutputPath>
-    <DefineConstants>DEBUG;TRACE</DefineConstants>
-    <ErrorReport>prompt</ErrorReport>
-    <WarningLevel>4</WarningLevel>
-  </PropertyGroup>
-  <PropertyGroup Condition=" '$(Configuration)|$(Platform)' == 'Release|AnyCPU' ">
-    <PlatformTarget>AnyCPU</PlatformTarget>
-    <DebugType>pdbonly</DebugType>
-    <Optimize>true</Optimize>
-    <OutputPath>bin\Release\</OutputPath>
-    <DefineConstants>TRACE</DefineConstants>
-    <ErrorReport>prompt</ErrorReport>
-    <WarningLevel>4</WarningLevel>
-  </PropertyGroup>
-  <PropertyGroup Condition="'$(Configuration)|$(Platform)' == 'Debug|x86'">
-    <PlatformTarget>x86</PlatformTarget>
-    <OutputPath>bin\x86\Debug\</OutputPath>
-  </PropertyGroup>
-  <PropertyGroup Condition="'$(Configuration)|$(Platform)' == 'Release|x86'">
-    <PlatformTarget>x86</PlatformTarget>
-    <OutputPath>bin\x86\Release\</OutputPath>
-  </PropertyGroup>
-  <PropertyGroup>
-    <ApplicationIcon>icon.ico</ApplicationIcon>
-  </PropertyGroup>
-  <ItemGroup>
-    <Reference Include="Microsoft.Xna.Framework, Version=4.0.0.0, Culture=neutral, PublicKeyToken=842cf8be1de50553, processorArchitecture=x86" />
-    <Reference Include="Microsoft.Xna.Framework.Game, Version=4.0.0.0, Culture=neutral, PublicKeyToken=842cf8be1de50553, processorArchitecture=x86" />
-    <Reference Include="Microsoft.Xna.Framework.Graphics, Version=4.0.0.0, Culture=neutral, PublicKeyToken=842cf8be1de50553, processorArchitecture=x86" />
-    <Reference Include="Microsoft.Xna.Framework.Xact, Version=4.0.0.0, Culture=neutral, PublicKeyToken=842cf8be1de50553, processorArchitecture=x86" />
-    <Reference Include="Stardew Valley, Version=1.0.5900.38427, Culture=neutral, processorArchitecture=x86">
-      <SpecificVersion>False</SpecificVersion>
-      <HintPath>..\..\..\..\..\..\Program Files (x86)\Steam\steamapps\common\Stardew Valley\Stardew Valley.exe</HintPath>
-      <EmbedInteropTypes>False</EmbedInteropTypes>
-      <Private>False</Private>
-    </Reference>
-    <Reference Include="System" />
-    <Reference Include="System.Core" />
-    <Reference Include="System.Drawing" />
-    <Reference Include="System.Windows.Forms" />
-    <Reference Include="System.Xml.Linq" />
-    <Reference Include="System.Data.DataSetExtensions" />
-    <Reference Include="Microsoft.CSharp" />
-    <Reference Include="System.Data" />
-    <Reference Include="System.Xml" />
-    <Reference Include="xTile, Version=2.0.4.0, Culture=neutral, processorArchitecture=x86">
-      <SpecificVersion>False</SpecificVersion>
-      <HintPath>D:\#Network-Steam\SteamRepo\steamapps\common\Stardew Valley\xTile.dll</HintPath>
-      <Private>False</Private>
-    </Reference>
-  </ItemGroup>
-  <ItemGroup>
-    <Compile Include="Command.cs" />
-    <Compile Include="EventArgs.cs" />
-    <Compile Include="Events.cs" />
-    <Compile Include="Extensions.cs" />
-    <Compile Include="Inheritance\Menus\SBobberBar.cs" />
-    <Compile Include="Inheritance\Menus\SGameMenu.cs" />
-    <Compile Include="Inheritance\Menus\SInventoryPage.cs" />
-    <Compile Include="Inheritance\Minigames\SMinigameBase.cs" />
-    <Compile Include="Inheritance\SGameLocation.cs" />
-    <Compile Include="Inheritance\SObject.cs" />
-    <Compile Include="Mod.cs" />
-    <Compile Include="ModItem.cs" />
-    <Compile Include="Program.cs" />
-    <Compile Include="Properties\AssemblyInfo.cs" />
-    <Compile Include="Inheritance\SGame.cs" />
-  </ItemGroup>
-  <ItemGroup>
-    <None Include="App.config" />
-  </ItemGroup>
-  <ItemGroup>
-    <Content Include="icon.ico" />
-    <Content Include="steam_appid.txt" />
-  </ItemGroup>
-  <Import Project="$(MSBuildToolsPath)\Microsoft.CSharp.targets" />
-  <PropertyGroup>
-    <PostBuildEvent>copy /y "$(SolutionDir)$(ProjectName)\$(OutDir)StardewModdingAPI.exe" "$(SolutionDir)Release\"</PostBuildEvent>
-  </PropertyGroup>
->>>>>>> a2e3039c
+﻿<?xml version="1.0" encoding="utf-8"?>
+<Project ToolsVersion="12.0" DefaultTargets="Build" xmlns="http://schemas.microsoft.com/developer/msbuild/2003">
+  <Import Project="$(MSBuildExtensionsPath)\$(MSBuildToolsVersion)\Microsoft.Common.props" Condition="Exists('$(MSBuildExtensionsPath)\$(MSBuildToolsVersion)\Microsoft.Common.props')" />
+  <PropertyGroup>
+    <Configuration Condition=" '$(Configuration)' == '' ">Debug</Configuration>
+    <Platform Condition=" '$(Platform)' == '' ">AnyCPU</Platform>
+    <ProjectGuid>{F1A573B0-F436-472C-AE29-0B91EA6B9F8F}</ProjectGuid>
+    <OutputType>Exe</OutputType>
+    <AppDesignerFolder>Properties</AppDesignerFolder>
+    <RootNamespace>StardewModdingAPI</RootNamespace>
+    <AssemblyName>StardewModdingAPI</AssemblyName>
+    <TargetFrameworkVersion>v4.5</TargetFrameworkVersion>
+    <FileAlignment>512</FileAlignment>
+    <SccProjectName>
+    </SccProjectName>
+    <SccLocalPath>
+    </SccLocalPath>
+    <SccAuxPath>
+    </SccAuxPath>
+    <SccProvider>
+    </SccProvider>
+  </PropertyGroup>
+  <PropertyGroup Condition=" '$(Configuration)|$(Platform)' == 'Debug|AnyCPU' ">
+    <PlatformTarget>AnyCPU</PlatformTarget>
+    <DebugSymbols>true</DebugSymbols>
+    <DebugType>full</DebugType>
+    <Optimize>false</Optimize>
+    <OutputPath>bin\Debug\</OutputPath>
+    <DefineConstants>DEBUG;TRACE</DefineConstants>
+    <ErrorReport>prompt</ErrorReport>
+    <WarningLevel>4</WarningLevel>
+  </PropertyGroup>
+  <PropertyGroup Condition=" '$(Configuration)|$(Platform)' == 'Release|AnyCPU' ">
+    <PlatformTarget>AnyCPU</PlatformTarget>
+    <DebugType>pdbonly</DebugType>
+    <Optimize>true</Optimize>
+    <OutputPath>bin\Release\</OutputPath>
+    <DefineConstants>TRACE</DefineConstants>
+    <ErrorReport>prompt</ErrorReport>
+    <WarningLevel>4</WarningLevel>
+  </PropertyGroup>
+  <PropertyGroup Condition="'$(Configuration)|$(Platform)' == 'Debug|x86'">
+    <PlatformTarget>x86</PlatformTarget>
+    <OutputPath>bin\x86\Debug\</OutputPath>
+  </PropertyGroup>
+  <PropertyGroup Condition="'$(Configuration)|$(Platform)' == 'Release|x86'">
+    <PlatformTarget>x86</PlatformTarget>
+    <OutputPath>bin\x86\Release\</OutputPath>
+  </PropertyGroup>
+  <PropertyGroup>
+    <ApplicationIcon>icon.ico</ApplicationIcon>
+  </PropertyGroup>
+  <ItemGroup>
+    <Reference Include="Microsoft.Xna.Framework, Version=4.0.0.0, Culture=neutral, PublicKeyToken=842cf8be1de50553, processorArchitecture=x86" />
+    <Reference Include="Microsoft.Xna.Framework.Game, Version=4.0.0.0, Culture=neutral, PublicKeyToken=842cf8be1de50553, processorArchitecture=x86" />
+    <Reference Include="Microsoft.Xna.Framework.Graphics, Version=4.0.0.0, Culture=neutral, PublicKeyToken=842cf8be1de50553, processorArchitecture=x86" />
+    <Reference Include="Microsoft.Xna.Framework.Xact, Version=4.0.0.0, Culture=neutral, PublicKeyToken=842cf8be1de50553, processorArchitecture=x86" />
+    <Reference Include="Stardew Valley, Version=1.0.5900.38427, Culture=neutral, processorArchitecture=x86">
+      <SpecificVersion>False</SpecificVersion>
+      <HintPath>D:\Games\steamapps\common\Stardew Valley\Stardew Valley.exe</HintPath>
+      <EmbedInteropTypes>False</EmbedInteropTypes>
+      <Private>False</Private>
+    </Reference>
+    <Reference Include="System" />
+    <Reference Include="System.Core" />
+    <Reference Include="System.Drawing" />
+    <Reference Include="System.Windows.Forms" />
+    <Reference Include="System.Xml.Linq" />
+    <Reference Include="System.Data.DataSetExtensions" />
+    <Reference Include="Microsoft.CSharp" />
+    <Reference Include="System.Data" />
+    <Reference Include="System.Xml" />
+    <Reference Include="xTile, Version=2.0.4.0, Culture=neutral, processorArchitecture=x86">
+      <SpecificVersion>False</SpecificVersion>
+      <HintPath>D:\Games\steamapps\common\Stardew Valley\xTile.dll</HintPath>
+      <Private>False</Private>
+    </Reference>
+  </ItemGroup>
+  <ItemGroup>
+    <Compile Include="Command.cs" />
+    <Compile Include="EventArgs.cs" />
+    <Compile Include="Events.cs" />
+    <Compile Include="Extensions.cs" />
+    <Compile Include="Inheritance\Menus\SBobberBar.cs" />
+    <Compile Include="Inheritance\Menus\SGameMenu.cs" />
+    <Compile Include="Inheritance\Menus\SInventoryPage.cs" />
+    <Compile Include="Inheritance\Minigames\SMinigameBase.cs" />
+    <Compile Include="Inheritance\SGameLocation.cs" />
+    <Compile Include="Inheritance\SObject.cs" />
+    <Compile Include="Mod.cs" />
+    <Compile Include="ModItem.cs" />
+    <Compile Include="Program.cs" />
+    <Compile Include="Properties\AssemblyInfo.cs" />
+    <Compile Include="Inheritance\SGame.cs" />
+  </ItemGroup>
+  <ItemGroup>
+    <None Include="App.config" />
+  </ItemGroup>
+  <ItemGroup>
+    <Content Include="icon.ico" />
+    <Content Include="steam_appid.txt" />
+  </ItemGroup>
+  <Import Project="$(MSBuildToolsPath)\Microsoft.CSharp.targets" />
+  <PropertyGroup>
+    <PostBuildEvent>copy /y "$(SolutionDir)$(ProjectName)\$(OutDir)StardewModdingAPI.exe" "$(SolutionDir)Release\"</PostBuildEvent>
+  </PropertyGroup>
   <!-- To modify your build process, add your task inside one of the targets below and uncomment it. 
        Other similar extension points exist, see Microsoft.Common.targets.
   <Target Name="BeforeBuild">
   </Target>
   <Target Name="AfterBuild">
   </Target>
-  -->
+  -->
 </Project>